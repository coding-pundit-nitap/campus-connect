--- conflicted
+++ resolved
@@ -70,15 +70,12 @@
       react-hook-form:
         specifier: ^7.62.0
         version: 7.62.0(react@19.1.1)
-<<<<<<< HEAD
       react-icons:
         specifier: ^5.5.0
         version: 5.5.0(react@19.1.1)
-=======
       sonner:
         specifier: ^2.0.7
         version: 2.0.7(react-dom@19.1.1(react@19.1.1))(react@19.1.1)
->>>>>>> 714faef6
       tailwind-merge:
         specifier: ^3.3.1
         version: 3.3.1
