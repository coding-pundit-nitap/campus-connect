import { FlatCompat } from "@eslint/eslintrc";
import { dirname } from "path";
import { fileURLToPath } from "url";

const __filename = fileURLToPath(import.meta.url);
const __dirname = dirname(__filename);

import prettierConfig from "eslint-config-prettier";
import simpleImportSort from "eslint-plugin-simple-import-sort";

const compat = new FlatCompat({
  baseDirectory: __dirname,
});

const eslintConfig = [
  {
    ignores: [".next/", "node_modules/", "next-env.d.ts", "**/*.generated.ts"],
  },
  ...compat.extends("next/core-web-vitals", "next/typescript"),
  // {
  //   plugins: {
  //     "simple-import-sort": simpleImportSort,
  //   },
  //   rules: {
  //     "simple-import-sort/imports": "warn",
  //     "simple-import-sort/exports": "warn",
  //   },
  // },

<<<<<<< HEAD
  // {
  //   rules: {
  //     // TypeScript specific rules
  //     "@typescript-eslint/no-unused-vars": [
  //       "warn",
  //       { argsIgnorePattern: "^_" },
  //     ],
  //     "@typescript-eslint/no-explicit-any": "warn",
=======
  {
    rules: {
      // TypeScript specific rules
      "@typescript-eslint/no-unused-vars": [
        "warn",
        { argsIgnorePattern: "^_" },
      ],
      "@typescript-eslint/no-explicit-any": "warn",
>>>>>>> e8c2ca40

  //     // React specific rules
  //     "react/no-unescaped-entities": "off",
  //     "react/prop-types": "off",
  //     "react-hooks/exhaustive-deps": "warn",

  //     // General JavaScript rules
  //     "no-console": "warn",
  //     "no-debugger": "error",
  //     "no-var": "error",
  //     "prefer-const": "error",

  //     // Code quality rules
  //     eqeqeq: ["error", "always"],
  //     curly: ["error", "all"],
  //     "no-duplicate-imports": "error",
  //     "no-unused-expressions": "warn",
  //   },
  // },

<<<<<<< HEAD
  // {
  //   plugins: {
  //     prettier: prettierPlugin,
  //   },
  //   rules: {
  //     ...prettierConfig.rules,
  //     "prettier/prettier": [
  //       "warn",
  //       {
  //         endOfLine: "auto",
  //       },
  //     ],
  //   },
  // },
=======
  {
    rules: {
      ...prettierConfig.rules,
    },
  },
>>>>>>> e8c2ca40
];

export default eslintConfig;<|MERGE_RESOLUTION|>--- conflicted
+++ resolved
@@ -17,26 +17,16 @@
     ignores: [".next/", "node_modules/", "next-env.d.ts", "**/*.generated.ts"],
   },
   ...compat.extends("next/core-web-vitals", "next/typescript"),
-  // {
-  //   plugins: {
-  //     "simple-import-sort": simpleImportSort,
-  //   },
-  //   rules: {
-  //     "simple-import-sort/imports": "warn",
-  //     "simple-import-sort/exports": "warn",
-  //   },
-  // },
+  {
+    plugins: {
+      "simple-import-sort": simpleImportSort,
+    },
+    rules: {
+      "simple-import-sort/imports": "warn",
+      "simple-import-sort/exports": "warn",
+    },
+  },
 
-<<<<<<< HEAD
-  // {
-  //   rules: {
-  //     // TypeScript specific rules
-  //     "@typescript-eslint/no-unused-vars": [
-  //       "warn",
-  //       { argsIgnorePattern: "^_" },
-  //     ],
-  //     "@typescript-eslint/no-explicit-any": "warn",
-=======
   {
     rules: {
       // TypeScript specific rules
@@ -45,49 +35,31 @@
         { argsIgnorePattern: "^_" },
       ],
       "@typescript-eslint/no-explicit-any": "warn",
->>>>>>> e8c2ca40
 
-  //     // React specific rules
-  //     "react/no-unescaped-entities": "off",
-  //     "react/prop-types": "off",
-  //     "react-hooks/exhaustive-deps": "warn",
+      // React specific rules
+      "react/no-unescaped-entities": "off",
+      "react/prop-types": "off",
+      "react-hooks/exhaustive-deps": "warn",
 
-  //     // General JavaScript rules
-  //     "no-console": "warn",
-  //     "no-debugger": "error",
-  //     "no-var": "error",
-  //     "prefer-const": "error",
+      // General JavaScript rules
+      "no-console": "warn",
+      "no-debugger": "error",
+      "no-var": "error",
+      "prefer-const": "error",
 
-  //     // Code quality rules
-  //     eqeqeq: ["error", "always"],
-  //     curly: ["error", "all"],
-  //     "no-duplicate-imports": "error",
-  //     "no-unused-expressions": "warn",
-  //   },
-  // },
+      // Code quality rules
+      eqeqeq: ["error", "always"],
+      curly: ["error", "all"],
+      "no-duplicate-imports": "error",
+      "no-unused-expressions": "warn",
+    },
+  },
 
-<<<<<<< HEAD
-  // {
-  //   plugins: {
-  //     prettier: prettierPlugin,
-  //   },
-  //   rules: {
-  //     ...prettierConfig.rules,
-  //     "prettier/prettier": [
-  //       "warn",
-  //       {
-  //         endOfLine: "auto",
-  //       },
-  //     ],
-  //   },
-  // },
-=======
   {
     rules: {
       ...prettierConfig.rules,
     },
   },
->>>>>>> e8c2ca40
 ];
 
 export default eslintConfig;