import {
  DeleteObjectCommand,
  PutObjectCommand,
  S3Client,
} from "@aws-sdk/client-s3";
import { getSignedUrl } from "@aws-sdk/s3-request-presigner";

import { BadRequestError } from "@/lib/custom-error";
<<<<<<< HEAD
import { securityLogger, SecurityEventType } from "@/lib/security-logger";
=======
import { SecurityEventType,securityLogger } from "@/lib/security-logger";
>>>>>>> 0e7affcb

interface UploadOptions {
  maxSizeInMB?: number;
  allowedTypes?: string[];
  prefix?: string;
}

/**
 * Secure file type validation
 * Maps MIME types to allowed file extensions to prevent type confusion attacks
 */
const SECURE_FILE_TYPES: Record<string, string[]> = {
  "image/jpeg": [".jpg", ".jpeg"],
  "image/png": [".png"],
  "image/webp": [".webp"],
  "image/gif": [".gif"],
  "application/pdf": [".pdf"],
  "text/plain": [".txt"],
};

/**
 * Dangerous file extensions that should never be allowed
 */
const DANGEROUS_EXTENSIONS = [
<<<<<<< HEAD
  ".exe", ".bat", ".cmd", ".com", ".pif", ".scr", ".vbs", ".js", ".jar",
  ".app", ".deb", ".pkg", ".dmg", ".rpm", ".msi", ".dll", ".so", ".dylib",
  ".php", ".asp", ".aspx", ".jsp", ".py", ".rb", ".pl", ".sh", ".ps1",
=======
  ".exe",
  ".bat",
  ".cmd",
  ".com",
  ".pif",
  ".scr",
  ".vbs",
  ".js",
  ".jar",
  ".app",
  ".deb",
  ".pkg",
  ".dmg",
  ".rpm",
  ".msi",
  ".dll",
  ".so",
  ".dylib",
  ".php",
  ".asp",
  ".aspx",
  ".jsp",
  ".py",
  ".rb",
  ".pl",
  ".sh",
  ".ps1",
>>>>>>> 0e7affcb
];

class FileUploadService {
  // Client for SERVER -> MINIO communication (e.g., delete)
  private internalS3Client = new S3Client({
    endpoint: process.env.MINIO_ENDPOINT!,
    region: process.env.AWS_REGION!,
    credentials: {
      accessKeyId: process.env.AWS_ACCESS_KEY_ID!,
      secretAccessKey: process.env.AWS_SECRET_ACCESS_KEY!,
    },
    forcePathStyle: true,
  });

  // Client specifically for generating presigned URLs for the BROWSER
  private publicS3Client = new S3Client({
    endpoint: process.env.NEXT_PUBLIC_MINIO_ENDPOINT!,
    region: process.env.AWS_REGION!,
    credentials: {
      accessKeyId: process.env.AWS_ACCESS_KEY_ID!,
      secretAccessKey: process.env.AWS_SECRET_ACCESS_KEY!,
    },
    forcePathStyle: true,
  });

  private BUCKET_NAME = process.env.NEXT_PUBLIC_MINIO_BUCKET!;

  /**
   * Validates file security constraints
   */
  private validateFileSecurity(
    fileName: string,
    fileType: string,
    fileSize: number,
    options: UploadOptions
  ): void {
<<<<<<< HEAD
    const { maxSizeInMB = 5, allowedTypes = ["image/jpeg", "image/png", "image/webp"] } = options;
=======
    const {
      maxSizeInMB = 5,
      allowedTypes = ["image/jpeg", "image/png", "image/webp"],
    } = options;
>>>>>>> 0e7affcb

    // File size validation
    const maxSize = maxSizeInMB * 1024 * 1024;
    if (fileSize > maxSize) {
      securityLogger.logViolation(
        SecurityEventType.FILE_UPLOAD_VIOLATION,
        `File size exceeds limit: ${fileSize} bytes > ${maxSize} bytes`,
        undefined,
        undefined,
        { fileName, fileType, fileSize, maxSize }
<<<<<<< HEAD
=======
      );
      throw new BadRequestError(
        `File size exceeds the ${maxSizeInMB}MB limit.`
>>>>>>> 0e7affcb
      );
      throw new BadRequestError(`File size exceeds the ${maxSizeInMB}MB limit.`);
    }

    // MIME type validation
    if (!allowedTypes.includes(fileType)) {
      securityLogger.logViolation(
        SecurityEventType.FILE_UPLOAD_VIOLATION,
        `Invalid file type: ${fileType}`,
        undefined,
        undefined,
        { fileName, fileType, allowedTypes }
      );
      throw new BadRequestError(
        "Invalid file type. Allowed types are: " + allowedTypes.join(", ")
      );
    }

    // File extension validation
<<<<<<< HEAD
    const extension = fileName.toLowerCase().substring(fileName.lastIndexOf("."));
    
=======
    const extension = fileName
      .toLowerCase()
      .substring(fileName.lastIndexOf("."));

>>>>>>> 0e7affcb
    // Check for dangerous extensions
    if (DANGEROUS_EXTENSIONS.includes(extension)) {
      securityLogger.logViolation(
        SecurityEventType.FILE_UPLOAD_VIOLATION,
        `Dangerous file extension detected: ${extension}`,
        undefined,
        undefined,
        { fileName, fileType, extension }
      );
      throw new BadRequestError("File type not allowed for security reasons");
    }

    // Validate extension matches MIME type
    const allowedExtensions = SECURE_FILE_TYPES[fileType];
    if (allowedExtensions && !allowedExtensions.includes(extension)) {
      securityLogger.logViolation(
        SecurityEventType.FILE_UPLOAD_VIOLATION,
        `File extension mismatch: ${extension} does not match ${fileType}`,
        undefined,
        undefined,
        { fileName, fileType, extension, allowedExtensions }
      );
      throw new BadRequestError(
        `File extension ${extension} does not match declared type ${fileType}`
      );
    }

    // Check for double extensions (potential bypass attempt)
    const parts = fileName.split(".");
    if (parts.length > 2) {
      const secondLastExtension = "." + parts[parts.length - 2].toLowerCase();
      if (DANGEROUS_EXTENSIONS.includes(secondLastExtension)) {
        securityLogger.logViolation(
          SecurityEventType.FILE_UPLOAD_VIOLATION,
          `Dangerous double extension detected: ${secondLastExtension}`,
          undefined,
          undefined,
          { fileName, fileType, secondLastExtension }
        );
        throw new BadRequestError("File contains dangerous double extension");
      }
    }

    // Check for null bytes (directory traversal attempt)
    if (fileName.includes("\0") || fileName.includes("%00")) {
      securityLogger.logViolation(
        SecurityEventType.PATH_TRAVERSAL_ATTEMPT,
        `Null bytes detected in filename: ${fileName}`,
        undefined,
        undefined,
        { fileName, fileType }
      );
      throw new BadRequestError("Invalid file name contains null bytes");
    }

    // Check for path traversal attempts
<<<<<<< HEAD
    if (fileName.includes("../") || fileName.includes("..\\") || fileName.includes("/")) {
=======
    if (
      fileName.includes("../") ||
      fileName.includes("..\\") ||
      fileName.includes("/")
    ) {
>>>>>>> 0e7affcb
      securityLogger.logViolation(
        SecurityEventType.PATH_TRAVERSAL_ATTEMPT,
        `Path traversal attempt in filename: ${fileName}`,
        undefined,
        undefined,
        { fileName, fileType }
      );
<<<<<<< HEAD
      throw new BadRequestError("Invalid file name contains path traversal sequences");
=======
      throw new BadRequestError(
        "Invalid file name contains path traversal sequences"
      );
>>>>>>> 0e7affcb
    }
  }

  /**
   * Generates a secure, random filename while preserving the extension
   */
<<<<<<< HEAD
  private generateSecureFileName(originalFileName: string, prefix: string): string {
    const extension = originalFileName.toLowerCase().substring(originalFileName.lastIndexOf("."));
=======
  private generateSecureFileName(
    originalFileName: string,
    prefix: string
  ): string {
    const extension = originalFileName
      .toLowerCase()
      .substring(originalFileName.lastIndexOf("."));
>>>>>>> 0e7affcb
    const randomName = crypto.randomUUID();
    return `${prefix}/${randomName}${extension}`;
  }

  async createPresignedUploadUrl(
    fileName: string,
    fileType: string,
    fileSize: number,
    options: UploadOptions = {}
  ) {
    const { prefix = "general" } = options;

    // Validate file security
    this.validateFileSecurity(fileName, fileType, fileSize, options);

    // Generate secure object key
    const objectKey = this.generateSecureFileName(fileName, prefix);

    const command = new PutObjectCommand({
      Bucket: this.BUCKET_NAME,
      Key: objectKey,
      ContentType: fileType,
      // Additional security headers
      Metadata: {
        "original-filename": Buffer.from(fileName).toString("base64"),
        "upload-timestamp": new Date().toISOString(),
      },
      // Prevent caching of upload URLs
      CacheControl: "no-cache, no-store, must-revalidate",
    });

    try {
      const uploadUrl = await getSignedUrl(this.publicS3Client, command, {
        expiresIn: 300, // 5 minutes
      });

      return { uploadUrl, objectKey };
    } catch (error) {
      console.error("Error generating presigned URL:", error);
      throw new Error("Failed to generate upload URL");
    }
  }

  async deleteFile(objectKey: string): Promise<void> {
    try {
      // Validate object key to prevent path traversal
      if (objectKey.includes("../") || objectKey.includes("..\\")) {
        securityLogger.logViolation(
          SecurityEventType.PATH_TRAVERSAL_ATTEMPT,
          `Path traversal attempt in object key: ${objectKey}`,
          undefined,
          undefined,
          { objectKey }
        );
        throw new Error("Invalid object key contains path traversal sequences");
      }

      const command = new DeleteObjectCommand({
        Bucket: this.BUCKET_NAME,
        Key: objectKey,
      });

      await this.internalS3Client.send(command);
      console.log(`File deleted from MinIO: ${objectKey}`);
    } catch (error) {
      console.error("Error deleting file from MinIO:", error);
      throw new Error(`Failed to delete file from MinIO: ${objectKey}`);
    }
  }
}

export const fileUploadService = new FileUploadService();
export default fileUploadService;<|MERGE_RESOLUTION|>--- conflicted
+++ resolved
@@ -6,11 +6,8 @@
 import { getSignedUrl } from "@aws-sdk/s3-request-presigner";
 
 import { BadRequestError } from "@/lib/custom-error";
-<<<<<<< HEAD
-import { securityLogger, SecurityEventType } from "@/lib/security-logger";
-=======
+
 import { SecurityEventType,securityLogger } from "@/lib/security-logger";
->>>>>>> 0e7affcb
 
 interface UploadOptions {
   maxSizeInMB?: number;
@@ -35,11 +32,6 @@
  * Dangerous file extensions that should never be allowed
  */
 const DANGEROUS_EXTENSIONS = [
-<<<<<<< HEAD
-  ".exe", ".bat", ".cmd", ".com", ".pif", ".scr", ".vbs", ".js", ".jar",
-  ".app", ".deb", ".pkg", ".dmg", ".rpm", ".msi", ".dll", ".so", ".dylib",
-  ".php", ".asp", ".aspx", ".jsp", ".py", ".rb", ".pl", ".sh", ".ps1",
-=======
   ".exe",
   ".bat",
   ".cmd",
@@ -67,7 +59,6 @@
   ".pl",
   ".sh",
   ".ps1",
->>>>>>> 0e7affcb
 ];
 
 class FileUploadService {
@@ -104,14 +95,10 @@
     fileSize: number,
     options: UploadOptions
   ): void {
-<<<<<<< HEAD
-    const { maxSizeInMB = 5, allowedTypes = ["image/jpeg", "image/png", "image/webp"] } = options;
-=======
     const {
       maxSizeInMB = 5,
       allowedTypes = ["image/jpeg", "image/png", "image/webp"],
     } = options;
->>>>>>> 0e7affcb
 
     // File size validation
     const maxSize = maxSizeInMB * 1024 * 1024;
@@ -122,14 +109,11 @@
         undefined,
         undefined,
         { fileName, fileType, fileSize, maxSize }
-<<<<<<< HEAD
-=======
+
       );
       throw new BadRequestError(
         `File size exceeds the ${maxSizeInMB}MB limit.`
->>>>>>> 0e7affcb
-      );
-      throw new BadRequestError(`File size exceeds the ${maxSizeInMB}MB limit.`);
+      );
     }
 
     // MIME type validation
@@ -147,15 +131,11 @@
     }
 
     // File extension validation
-<<<<<<< HEAD
-    const extension = fileName.toLowerCase().substring(fileName.lastIndexOf("."));
-    
-=======
+
     const extension = fileName
       .toLowerCase()
       .substring(fileName.lastIndexOf("."));
 
->>>>>>> 0e7affcb
     // Check for dangerous extensions
     if (DANGEROUS_EXTENSIONS.includes(extension)) {
       securityLogger.logViolation(
@@ -212,15 +192,11 @@
     }
 
     // Check for path traversal attempts
-<<<<<<< HEAD
-    if (fileName.includes("../") || fileName.includes("..\\") || fileName.includes("/")) {
-=======
     if (
       fileName.includes("../") ||
       fileName.includes("..\\") ||
       fileName.includes("/")
     ) {
->>>>>>> 0e7affcb
       securityLogger.logViolation(
         SecurityEventType.PATH_TRAVERSAL_ATTEMPT,
         `Path traversal attempt in filename: ${fileName}`,
@@ -228,23 +204,16 @@
         undefined,
         { fileName, fileType }
       );
-<<<<<<< HEAD
-      throw new BadRequestError("Invalid file name contains path traversal sequences");
-=======
+
       throw new BadRequestError(
         "Invalid file name contains path traversal sequences"
       );
->>>>>>> 0e7affcb
     }
   }
 
   /**
    * Generates a secure, random filename while preserving the extension
    */
-<<<<<<< HEAD
-  private generateSecureFileName(originalFileName: string, prefix: string): string {
-    const extension = originalFileName.toLowerCase().substring(originalFileName.lastIndexOf("."));
-=======
   private generateSecureFileName(
     originalFileName: string,
     prefix: string
@@ -252,7 +221,6 @@
     const extension = originalFileName
       .toLowerCase()
       .substring(originalFileName.lastIndexOf("."));
->>>>>>> 0e7affcb
     const randomName = crypto.randomUUID();
     return `${prefix}/${randomName}${extension}`;
   }
