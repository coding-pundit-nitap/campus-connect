"use client";
<<<<<<< HEAD

import { User } from "@prisma/client";
=======
>>>>>>> a3b1e821
import { useMutation, useQueryClient } from "@tanstack/react-query";
import { useRouter } from "next/navigation";
import { useCallback } from "react";
import { toast } from "sonner";

import { loginAction } from "@/actions";
import { queryKeys } from "@/lib/query-keys";
import { userAPIService } from "@/services/api";

/**
 * Hook to handle user registration with form validation, mutation management, and automatic cache invalidation.
 *
 * This hook provides a complete user registration flow including form submission,
 * server-side validation, success/error handling, and automatic cache management.
 * It's designed for registration forms, sign-up pages, and user onboarding flows.
 *
 * @returns UseMutationResult for user registration with form data and response handling
 *
 */
export function useRegisterUser() {
  const queryClient = useQueryClient();

  return useMutation({
    mutationFn: userAPIService.registerUser,
    onSuccess: () => {
      queryClient.invalidateQueries({
        queryKey: queryKeys.users.all,
      });

      toast.success("Registration successful! Please log in.");
    },
    onError: (error) => {
      toast.error("Registration failed: " + error.message);
    },
  });
}

export function useLoginUserMutation() {
  return useMutation({
    mutationFn: loginAction,
  });
}

export function useLoginUser() {
  const queryClient = useQueryClient();
  const router = useRouter();
  const mutation = useLoginUserMutation();

  const loginUser = useCallback(
    (data: { email: string; password: string }) => {
      mutation.mutate(data, {
        onSuccess: (result) => {
          queryClient.invalidateQueries({ queryKey: queryKeys.users.all });
          toast.success(result.details);
          router.push("/");
          router.refresh();
        },
        onError: (error) => {
          toast.error("Login failed: " + error.message);
        },
      });
    },
    [mutation, queryClient, router]
  );

  return {
    ...mutation,
    loginUser,
  };
}<|MERGE_RESOLUTION|>--- conflicted
+++ resolved
@@ -1,9 +1,4 @@
 "use client";
-<<<<<<< HEAD
-
-import { User } from "@prisma/client";
-=======
->>>>>>> a3b1e821
 import { useMutation, useQueryClient } from "@tanstack/react-query";
 import { useRouter } from "next/navigation";
 import { useCallback } from "react";
