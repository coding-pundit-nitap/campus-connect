import React from "react";

import { CartDrawer } from "@/components/cart-drawer";
import SearchBarContainer from "@/components/navigation/search-bar-container";
import ThemeToggleContainer from "@/components/navigation/theme-toggle-container";
import { NavigationItem } from "@/components/shared/shared-sidebar";
import AppSidebar from "@/components/sidebar/app-sidebar";
import { Separator } from "@/components/ui/separator";
import {
  SidebarInset,
  SidebarProvider,
  SidebarTrigger,
} from "@/components/ui/sidebar";

interface LayoutProps {
  children: React.ReactNode;
  navigation: NavigationItem[];
  isNavigationLoading?: boolean;
  navigationError?: string;
}

export function Layout({
  children,
  navigation,
  isNavigationLoading = false,
  navigationError,
}: LayoutProps) {
  return (
    <SidebarProvider>
      <AppSidebar
        navigation={navigation}
        isLoading={isNavigationLoading}
        error={navigationError}
      />
      <SidebarInset>
        <div className="flex flex-col items-center justify-center w-full">
          <header className="flex w-full h-16 shrink-0 items-center gap-2 border-b px-4">
            <SidebarTrigger className="-ml-1 text-foreground" />
            <Separator orientation="vertical" className="mr-2 h-4" />
            <SearchBarContainer />
            <div className="ml-auto flex items-center gap-2">
              <CartDrawer />
              <ThemeToggleContainer />
            </div>
          </header>
<<<<<<< HEAD
          <main className="w-full flex flex-1 flex-col gap-4 p-4 lg:gap-6 lg:p-6">
            {children}
          </main>
=======
          <main className="flex flex-1 p-4 flex-col w-full">{children}</main>
>>>>>>> d6fd1e38
        </div>
      </SidebarInset>
    </SidebarProvider>
  );
}<|MERGE_RESOLUTION|>--- conflicted
+++ resolved
@@ -43,13 +43,7 @@
               <ThemeToggleContainer />
             </div>
           </header>
-<<<<<<< HEAD
-          <main className="w-full flex flex-1 flex-col gap-4 p-4 lg:gap-6 lg:p-6">
-            {children}
-          </main>
-=======
           <main className="flex flex-1 p-4 flex-col w-full">{children}</main>
->>>>>>> d6fd1e38
         </div>
       </SidebarInset>
     </SidebarProvider>
