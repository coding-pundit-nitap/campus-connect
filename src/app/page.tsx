<<<<<<< HEAD
import React from "react";

const page = () => {
  <>
    <div>hy, i am kaushal here</div>
  </>;
=======
const page = () => {
  return <>Hello</>;
>>>>>>> 3717d4b5
};

export default page;<|MERGE_RESOLUTION|>--- conflicted
+++ resolved
@@ -1,14 +1,11 @@
-<<<<<<< HEAD
-import React from "react";
+import { CartDrawer } from "@/components/cart-drawer";
 
 const page = () => {
-  <>
-    <div>hy, i am kaushal here</div>
-  </>;
-=======
-const page = () => {
-  return <>Hello</>;
->>>>>>> 3717d4b5
+  return (
+    <>
+      <CartDrawer />
+    </>
+  );
 };
 
 export default page;