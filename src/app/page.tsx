--- conflicted
+++ resolved
@@ -1,18 +1,5 @@
-<<<<<<< HEAD
-import React from "react";
-import CartData from "@/components/cart/cart_data";
-import CheckoutPage from "@/components/checkout/check_out";
-
-const page = () => {
-  return (
-    <div>
-      <CheckoutPage />
-    </div>
-  );
-=======
 const page = () => {
   return <>Hello</>;
->>>>>>> 42d99f56
 };
 
 export default page;