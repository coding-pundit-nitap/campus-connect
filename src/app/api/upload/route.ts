import { NextRequest, NextResponse } from "next/server";
import { z } from "zod";

import { authUtils } from "@/lib/utils-functions";
import fileUploadService from "@/services/file-upload.service";
import {
  createErrorResponse,
  createSuccessResponse,
} from "@/types/response.types";

export const runtime = "edge";

const deleteSchema = z.object({
  objectKey: z.string().min(1, "Object key is required."),
});

const uploadSchema = z.object({
<<<<<<< HEAD
  fileName: z.string().min(1, "File name is required").max(255, "File name too long"),
  fileType: z.string().min(1, "File type is required"),
  fileSize: z.number().positive("File size must be positive").max(10 * 1024 * 1024, "File too large"),
=======
  fileName: z
    .string()
    .min(1, "File name is required")
    .max(255, "File name too long"),
  fileType: z.string().min(1, "File type is required"),
  fileSize: z
    .number()
    .positive("File size must be positive")
    .max(10 * 1024 * 1024, "File too large"),
>>>>>>> 0e7affcb
});

export async function DELETE(request: NextRequest) {
  try {
    const isAuthenticated = await authUtils.isAuthenticated();
    if (!isAuthenticated) {
      return NextResponse.json(createErrorResponse("Unauthorized"), {
        status: 401,
      });
    }

    const body = await request.json();
    const validation = deleteSchema.safeParse(body);

    if (!validation.success) {
      return NextResponse.json(
<<<<<<< HEAD
        createErrorResponse("Invalid input: " + validation.error.issues[0].message), 
=======
        createErrorResponse(
          "Invalid input: " + validation.error.issues[0].message
        ),
>>>>>>> 0e7affcb
        { status: 400 }
      );
    }

    await fileUploadService.deleteFile(validation.data.objectKey);

    return NextResponse.json(
      createSuccessResponse(null, "File deleted successfully.")
    );
  } catch (error) {
    console.error("Delete File API Error:", error);
<<<<<<< HEAD
    return NextResponse.json(
      createErrorResponse("File deletion failed."),
      { status: 500 }
    );
=======
    return NextResponse.json(createErrorResponse("File deletion failed."), {
      status: 500,
    });
>>>>>>> 0e7affcb
  }
}

export async function POST(request: Request) {
  try {
    const isAuthenticated = await authUtils.isAuthenticated();
    if (!isAuthenticated) {
      return NextResponse.json(createErrorResponse("Unauthorized"), {
        status: 401,
      });
    }

    const body = await request.json();
    const validation = uploadSchema.safeParse(body);

    if (!validation.success) {
      return NextResponse.json(
<<<<<<< HEAD
        createErrorResponse("Invalid input: " + validation.error.issues[0].message),
=======
        createErrorResponse(
          "Invalid input: " + validation.error.issues[0].message
        ),
>>>>>>> 0e7affcb
        { status: 400 }
      );
    }

    const { fileName, fileType, fileSize } = validation.data;

    const data = await fileUploadService.createPresignedUploadUrl(
      fileName,
      fileType,
      fileSize
    );

    return NextResponse.json(
      createSuccessResponse(data, "Pre-signed URL created successfully.")
    );
  } catch (error) {
    console.error("Upload API Error:", error);
<<<<<<< HEAD
    
=======

>>>>>>> 0e7affcb
    // Return generic error message to prevent information leakage
    return NextResponse.json(
      createErrorResponse("Upload preparation failed."),
      { status: 500 }
    );
  }
}<|MERGE_RESOLUTION|>--- conflicted
+++ resolved
@@ -15,11 +15,7 @@
 });
 
 const uploadSchema = z.object({
-<<<<<<< HEAD
-  fileName: z.string().min(1, "File name is required").max(255, "File name too long"),
-  fileType: z.string().min(1, "File type is required"),
-  fileSize: z.number().positive("File size must be positive").max(10 * 1024 * 1024, "File too large"),
-=======
+
   fileName: z
     .string()
     .min(1, "File name is required")
@@ -29,7 +25,6 @@
     .number()
     .positive("File size must be positive")
     .max(10 * 1024 * 1024, "File too large"),
->>>>>>> 0e7affcb
 });
 
 export async function DELETE(request: NextRequest) {
@@ -46,13 +41,10 @@
 
     if (!validation.success) {
       return NextResponse.json(
-<<<<<<< HEAD
-        createErrorResponse("Invalid input: " + validation.error.issues[0].message), 
-=======
+
         createErrorResponse(
           "Invalid input: " + validation.error.issues[0].message
         ),
->>>>>>> 0e7affcb
         { status: 400 }
       );
     }
@@ -64,16 +56,10 @@
     );
   } catch (error) {
     console.error("Delete File API Error:", error);
-<<<<<<< HEAD
-    return NextResponse.json(
-      createErrorResponse("File deletion failed."),
-      { status: 500 }
-    );
-=======
+
     return NextResponse.json(createErrorResponse("File deletion failed."), {
       status: 500,
     });
->>>>>>> 0e7affcb
   }
 }
 
@@ -91,13 +77,10 @@
 
     if (!validation.success) {
       return NextResponse.json(
-<<<<<<< HEAD
-        createErrorResponse("Invalid input: " + validation.error.issues[0].message),
-=======
+
         createErrorResponse(
           "Invalid input: " + validation.error.issues[0].message
         ),
->>>>>>> 0e7affcb
         { status: 400 }
       );
     }
@@ -115,11 +98,8 @@
     );
   } catch (error) {
     console.error("Upload API Error:", error);
-<<<<<<< HEAD
-    
-=======
 
->>>>>>> 0e7affcb
+
     // Return generic error message to prevent information leakage
     return NextResponse.json(
       createErrorResponse("Upload preparation failed."),
